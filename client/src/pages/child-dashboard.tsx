import { useAuth } from "@/hooks/useAuth";
import { useEffect, useRef, useState } from "react";
import { useLocation } from "wouter";
import { Gamepad2, LineChart, Smile, User, Settings, SlidersHorizontal, Lock, ArrowRight } from "lucide-react";
import { LogoutButton } from "@/components/auth/LogoutButton";
import { motion } from "framer-motion";
import { Star, ThumbsUp, Clock, Mic, MicOff } from "lucide-react";
import DarkModeToggle from "@/components/DarkModeToggle";
import FluentiLogo from "@/components/FluentiLogo";

interface User {
  firstName?: string;
  lastName?: string;
}

export default function ChildDashboard() {
  const { user, isLoading, isAuthenticated } = useAuth() as {
    user: User;
    isLoading: boolean;
    isAuthenticated: boolean;
  };
  const [, setLocation] = useLocation();
  const [showUserMenu, setShowUserMenu] = useState(false);
  const [showPreferences, setShowPreferences] = useState(false);
  const [feedback, setFeedback] = useState("");
  const [showFeedback, setShowFeedback] = useState(false);
  const [showChatUI, setShowChatUI] = useState(false);
  const [showVoiceUI, setShowVoiceUI] = useState(false);
  const [listening, setListening] = useState(false);

  const hideTimer = useRef<NodeJS.Timeout | null>(null);

  const therapyRef = useRef<HTMLDivElement>(null);
  const progressRef = useRef<HTMLDivElement>(null);
  const motivationRef = useRef<HTMLDivElement>(null);

  const [hovered, setHovered] = useState<string | null>(null);

  const scrollToRef = (ref: React.RefObject<HTMLDivElement>) => {
    if (ref.current) {
      ref.current.scrollIntoView({ behavior: "smooth" });
    }
  };

  const submitFeedback = () => {
    // TODO: send to your API
    setShowFeedback(false);
    setFeedback("");
  };

  useEffect(() => {
    if (!isLoading && !isAuthenticated) {
      setLocation("/login");
    }
  }, [isLoading, isAuthenticated, setLocation]);

  if (isLoading) {
    return (
      <div className="min-h-screen bg-background flex items-center justify-center">
        <div className="text-center">
          <div className="w-8 h-8 border-4 border-[#ff6b1d] border-t-transparent rounded-full animate-spin mx-auto mb-4"></div>
          <p className="text-[#ff6b1d]">Loading...</p>
        </div>
      </div>
    );
  }

  if (!isAuthenticated) return null;

  return (
    <div className="min-h-screen font-sans flex bg-background text-foreground">
      {/* Sidebar */}
      <aside className="w-20 bg-background flex flex-col items-center py-6 space-y-6 fixed top-0 left-0 h-screen z-50 border-r border-border">
        {/* Sidebar brand (logo with hover + tooltip) */}
        <div
          onMouseEnter={() => setHovered("home")}
          onMouseLeave={() => setHovered(null)}
          className="relative group"
        >
          <button
            onClick={() => setLocation("/")}
            aria-label="Go to home"
            className="w-12 h-12 grid place-items-center rounded-xl transition"
          >
            <FluentiLogo
              className="w-10 h-10 text-[#ff6b1d] transition-colors duration-150 group-hover:text-[#ff8a4a]"
            />
          </button>

          {hovered === "home" && (
            <motion.div
              initial={{ opacity: 0, x: 5 }}
              animate={{ opacity: 1, x: 12 }}
              exit={{ opacity: 0, x: 5 }}
              className="absolute left-[38px] bottom-1 bg-popover text-popover-foreground px-3 py-1.5 rounded-lg shadow-md border border-border z-10"
            >
              home
            </motion.div>
          )}
        </div>

        {/* Sidebar Buttons */}
        {[
          { ref: therapyRef, icon: Gamepad2, label: "games", id: "games", path: "/speech-therapy" },
          { ref: progressRef, icon: LineChart, label: "progress", id: "progress", path: "/progress-dashboard" },
          { ref: motivationRef, icon: Smile, label: "feedback", id: "feedback" },
        ].map(({ ref, icon: Icon, label, id, path }) => (
          <div
            key={id}
            onMouseEnter={() => setHovered(id)}
            onMouseLeave={() => setHovered(null)}
            className="relative group"
          >
            <button
              onClick={() =>
                id === "feedback"
                  ? setShowFeedback(true)
                  : path
                    ? setLocation(path)
                    : scrollToRef(ref)
              }
              className="w-10 h-10 flex items-center justify-center rounded-xl transition group"
              aria-label={label}
            >
              <Icon className="text-foreground w-7 h-7 transition-colors duration-150 group-hover:text-muted-foreground" />
            </button>

            {hovered === id && (
              <motion.div
                initial={{ opacity: 0, x: 5 }}
                animate={{ opacity: 1, x: 12 }}
                exit={{ opacity: 0, x: 5 }}
                className="absolute left-[38px] bottom-0 bg-popover text-popover-foreground px-4 py-2 rounded-lg shadow-md border border-border z-10 w-30 space-y-1"
              >
                {label}
              </motion.div>
            )}
          </div>
        ))}

        <div className="flex-1" />

<<<<<<< HEAD
        <div 
          className="relative" 
          onMouseEnter={() => { 
            if (hideTimer.current) clearTimeout(hideTimer.current); 
            setShowUserMenu(true); 
          }} 
          onMouseLeave={() => { 
            hideTimer.current = setTimeout(() => setShowUserMenu(false), 200); 
          }}
        >
          <button
            className="group w-10 h-10 flex items-center justify-center rounded-full transition"
            aria-haspopup="menu"
            aria-expanded={showUserMenu}
=======
        <div className="relative" onMouseEnter={() => { if (hideTimer.current) clearTimeout(hideTimer.current); setShowUserMenu(true); }} onMouseLeave={() => { hideTimer.current = setTimeout(() => setShowUserMenu(false), 200); }}>
          <button
            className="group w-10 h-10 flex items-center justify-center rounded-full hover:bg-muted transition"
            aria-haspopup="menu"
            aria-expanded={showUserMenu}
            aria-label="User menu"
            title="User menu"
>>>>>>> eebebe20
          >
            <User
              className={`w-7 h-7 transition-colors duration-150 ${
                showUserMenu
                  ? "text-muted-foreground"
<<<<<<< HEAD
                  : "text-muted-foreground group-hover:text-muted-foreground"
=======
                  : "text-muted-foreground group-hover:text-foreground hover:text-foreground"
>>>>>>> eebebe20
              }`}
            />
          </button>

          {showUserMenu && (
            <div className="absolute left-12 bottom-0 w-48 bg-popover border border-border rounded-xl shadow-lg p-4 z-50 space-y-2">
              <button 
                onClick={() => setLocation("/settings")} 
                className="w-full px-5 py-3 text-sm flex items-center gap-3 hover:bg-muted hover:brightness-90 rounded-lg"
              >
                <Settings className="w-5 h-5" />
                <span className="text-foreground font-medium">Settings</span>
              </button>
              <div className="border-t border-border my-1" />
              <LogoutButton className="w-full px-5 py-3 text-base text-left hover:bg-muted hover:brightness-90 text-foreground font-medium flex items-center gap-3 rounded-lg" />
            </div>
          )}
        </div>
      </aside>

      {/* Main Content */}
      <main className="ml-20 px-6 pb-24 w-full">
        <header className="flex justify-between items-center py-6">
          <div />
          <div className="flex items-center gap-6">
            <div className="flex items-center gap-2">
              <span className="text-lg font-semibold">Dark Mode</span>
              <DarkModeToggle />
            </div>
            <button
              onClick={() => setShowPreferences(!showPreferences)}
              className="p-2 rounded-full hover:bg-muted transition"
              aria-label="Toggle preferences"
              title="Preferences"
            >
              <SlidersHorizontal className="w-6 h-6 text-foreground" aria-hidden="true" />
            </button>
          </div>
        </header>

        <section ref={therapyRef} className="text-center py-10">
          <motion.div 
            initial={{ opacity: 0, y: 40 }} 
            animate={{ opacity: 1, y: 0 }} 
            transition={{ duration: 0.5 }} 
            className="max-w-xl mx-auto"
          >
            <iframe
              src="https://your-avatar-url.readyplayer.me/avatar"
              allow="camera *; microphone *"
              className="mx-auto w-40 h-40 sm:w-48 sm:h-48 rounded-full mb-8"
              title="AI Avatar"
            />
            <h2 className="text-2xl font-bold mb-4">Feeling stuck?</h2>
            <div className="space-y-3">
              <button 
                onClick={() => setShowVoiceUI(true)} 
                className="border rounded-xl px-4 py-3 text-left shadow bg-card text-foreground border-border w-[300px] mx-auto flex items-center justify-between hover:bg-muted transition-all"
              >
                <div>
                  <h3 className="text-base font-semibold">voice mode</h3>
                  <p className="text-sm text-muted-foreground">Say Hi to Your Avatar</p>
                </div>
                <ArrowRight className="w-5 h-5" />
              </button>
              <button 
                onClick={() => setShowChatUI(true)} 
                className="border rounded-xl px-4 py-3 text-left shadow bg-card text-foreground border-border w-[300px] mx-auto flex items-center justify-between hover:bg-muted transition-all"
              >
                <div>
                  <h3 className="text-base font-semibold">text mode</h3>
                  <p className="text-sm text-muted-foreground">Need a break from talking?</p>
                </div>
                <ArrowRight className="w-5 h-5" />
              </button>
            </div>
          </motion.div>
        </section>

        {/* Preferences Modal */}
        {showPreferences && (
          <motion.div
            initial={{ opacity: 0, scale: 0.95 }}
            animate={{ opacity: 1, scale: 1 }}
            exit={{ opacity: 0, scale: 0.95 }}
            className="fixed top-20 right-10 w-[360px] bg-popover border border-border rounded-xl shadow-xl p-6 space-y-4 z-50"
          >
            <div>
              <h3 className="text-lg font-semibold">Preferences</h3>
              <p className="text-sm text-muted-foreground">Set how the assistant works for you</p>
            </div>

            <div className="pt-4 border-t border-border space-y-4">
              <div className="flex items-center justify-between">
                <div>
                  <h4 className="text-sm font-medium">Language</h4>
                  <p className="text-xs text-muted-foreground">Conversation only</p>
                </div>
                <select 
                  className="bg-card text-foreground border border-border rounded-md px-3 py-1 text-sm font-dm-sans focus:outline-none focus:ring-2 focus:ring-primary"
                  aria-label="Select conversation language"
                  title="Select conversation language"
                >
                  <option value="en">English</option>
                  <option value="ur">Urdu</option>
                </select>
              </div>
            </div>
          </motion.div>
        )}

        {/* Feedback Modal */}
        {showFeedback && (
          <div className="fixed inset-0 z-[60] flex items-center justify-center bg-black/40 backdrop-blur-sm">
            <div className="w-[500px] max-w-[92vw] rounded-2xl bg-popover border border-border shadow-2xl">
              <div className="p-6">
                <textarea
                  value={feedback}
                  onChange={(e) => setFeedback(e.target.value)}
                  placeholder="how can we improve fluenti?"
                  className="w-full h-32 resize-none rounded-lg border border-border bg-card text-foreground placeholder:text-muted-foreground/70 p-4 focus:outline-none focus:ring-0 focus:border-border shadow-inner"
                />
              </div>

              <div className="flex items-center justify-between px-6 pb-6">
                <button
                  onClick={() => { setShowFeedback(false); setFeedback(""); }}
                  className="px-4 py-2 rounded-lg border border-border text-foreground hover:bg-muted transition"
                >
                  cancel
                </button>
                <button
                  onClick={submitFeedback}
                  disabled={!feedback.trim()}
                  className="px-4 py-2 rounded-lg bg-primary text-white hover:bg-primary/90 disabled:opacity-50 transition"
                  style={{ backgroundColor: "hsl(27, 95%, 61%)" }}
                >
                  submit
                </button>
              </div>
            </div>
          </div>
        )}

        {/* Chat UI Modal */}
        {showChatUI && (
          <div className="fixed inset-0 bg-background flex flex-col items-center justify-center">
            <button
              onClick={() => setShowChatUI(false)}
              className="absolute top-4 right-4 text-muted-foreground hover:text-foreground"
            >
              ✕
            </button>

            <div className="absolute left-0 top-0 bottom-0 w-16 flex flex-col items-center py-6 gap-8 bg-background border-r border-border">
              <span className="w-8 h-8 rounded-full bg-[#F5B82E]" />
              <Star className="w-6 h-6 text-muted-foreground" />
              <Clock className="w-6 h-6 text-muted-foreground" />
              <ThumbsUp className="w-6 h-6 text-muted-foreground" />
              <User className="w-6 h-6 text-muted-foreground mt-auto" />
            </div>

            <div className="flex flex-col items-start pl-24 max-w-3xl w-full">
              <div className="flex items-start gap-3 mb-6">
                <span className="inline-block w-8 h-8 rounded-full bg-[#F5B82E]" />
                <div className="bg-muted/40 text-foreground rounded-xl px-4 py-2 shadow-sm">
                  hey there! what's on your mind today?
                </div>
              </div>

              <div className="w-full flex items-center gap-3 border border-border rounded-xl bg-card p-3 shadow-sm">
                <textarea
                  placeholder="type your message..."
                  rows={1}
                  className="flex-1 resize-none bg-transparent outline-none text-foreground placeholder:text-muted-foreground/70"
                />
                <button className="w-10 h-10 rounded-full border border-border grid place-items-center text-muted-foreground hover:bg-muted">
                  ✕
                </button>
                <button
                  className="w-10 h-10 rounded-full grid place-items-center bg-[#F5B82E]"
                  aria-label="send"
                >
                  <svg viewBox="0 0 24 24" className="w-5 h-5 text-black">
                    <path fill="currentColor" d="M3 11l18-8-8 18-2-7-8-3z" />
                  </svg>
                </button>
              </div>
            </div>
          </div>
        )}

        {/* Voice UI Modal */}
        {showVoiceUI && (
          <div className="fixed inset-0 bg-background flex">
            <button
              onClick={() => { setListening(false); setShowVoiceUI(false); }}
              className="absolute top-4 right-4 text-muted-foreground hover:text-foreground"
              aria-label="Close voice chat"
            >
              ✕
            </button>

            <aside className="w-16 shrink-0 border-r border-border bg-background flex flex-col items-center py-6 gap-8">
              <span className="w-8 h-8 rounded-full bg-[#F5B82E]" />
              <Star className="w-6 h-6 text-muted-foreground" />
              <Clock className="w-6 h-6 text-muted-foreground" />
              <ThumbsUp className="w-6 h-6 text-muted-foreground" />
              <User className="w-6 h-6 text-muted-foreground mt-auto" />
            </aside>

            <main className="flex-1 grid place-items-center p-6">
              <div className="flex flex-col items-center gap-8">
                <div className="relative">
                  <div className="absolute inset-0 -m-3 rounded-full border-4 border-cyan-300/90 blur-[0.3px]" />
                  <div className="relative rounded-full overflow-hidden bg-[#1f2028] w-56 h-56 sm:w-72 sm:h-72 md:w-80 md:h-80">
                    <iframe
                      src="https://your-avatar-url.readyplayer.me/avatar"
                      allow="camera *; microphone *"
                      className="absolute inset-0 w-full h-full"
                      title="AI Avatar"
                    />
                  </div>
                </div>

                <div className="w-full max-w-lg border border-border rounded-xl bg-card p-4 shadow-sm flex items-center justify-between gap-3">
                  <div className="flex flex-col">
                    <span className="text-sm font-medium">
                      {listening ? "Listening…" : "Ready to talk"}
                    </span>
                    <span className="text-xs text-muted-foreground">
                      {listening ? "Speak to your AI avatar" : "Tap the mic to start"}
                    </span>
                  </div>

                  <div className="flex items-center gap-3">
                    <button
                      onClick={() => setListening(false)}
                      className="w-10 h-10 rounded-full border border-border grid place-items-center text-muted-foreground hover:bg-muted"
                      aria-label="stop listening"
                      title="stop listening"
                    >
                      ✕
                    </button>
                    <button
                      onClick={() => setListening(v => !v)}
                      className="w-12 h-12 rounded-full grid place-items-center bg-[#F5B82E] hover:brightness-95 transition"
                      aria-label="toggle microphone"
                      title="toggle microphone"
                    >
                      {listening ? <Mic className="w-5 h-5 text-black" /> : <MicOff className="w-5 h-5 text-black" />}
                    </button>
                  </div>
                </div>
              </div>
            </main>
          </div>
        )}
      </main>
    </div>
  );
}<|MERGE_RESOLUTION|>--- conflicted
+++ resolved
@@ -140,7 +140,7 @@
 
         <div className="flex-1" />
 
-<<<<<<< HEAD
+
         <div 
           className="relative" 
           onMouseEnter={() => { 
@@ -155,7 +155,7 @@
             className="group w-10 h-10 flex items-center justify-center rounded-full transition"
             aria-haspopup="menu"
             aria-expanded={showUserMenu}
-=======
+
         <div className="relative" onMouseEnter={() => { if (hideTimer.current) clearTimeout(hideTimer.current); setShowUserMenu(true); }} onMouseLeave={() => { hideTimer.current = setTimeout(() => setShowUserMenu(false), 200); }}>
           <button
             className="group w-10 h-10 flex items-center justify-center rounded-full hover:bg-muted transition"
@@ -163,17 +163,17 @@
             aria-expanded={showUserMenu}
             aria-label="User menu"
             title="User menu"
->>>>>>> eebebe20
+
           >
             <User
               className={`w-7 h-7 transition-colors duration-150 ${
                 showUserMenu
                   ? "text-muted-foreground"
-<<<<<<< HEAD
+
                   : "text-muted-foreground group-hover:text-muted-foreground"
-=======
+
                   : "text-muted-foreground group-hover:text-foreground hover:text-foreground"
->>>>>>> eebebe20
+
               }`}
             />
           </button>
